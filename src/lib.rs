//! Access the native Raspberry Pi camera.
//!
//! This module uses the MMAL library ([mmal-sys]) to access the Raspberry Pi's camera
//! in a friendly way.
//!
//! [mmal-sys]: https://crates.io/crates/mmal-sys
#![allow(clippy::collapsible_if)]

use mmal_sys as ffi;
#[macro_use(defer_on_unwind)]
extern crate scopeguard;
use ffi::MMAL_STATUS_T;
use futures::future::FutureExt;
use futures::stream::StreamExt;
use parking_lot::{lock_api::RawMutex, Mutex};
use std::ffi::CStr;
use std::io::Write;
use std::mem;
use std::mem::MaybeUninit;
use std::os::raw::c_char;
use std::ptr;
use std::ptr::NonNull;
use std::slice;
use std::sync::mpsc;
use std::sync::Arc;

mod error;
mod info;
mod init;
mod settings;

pub use error::{CameraError, MmalError};
pub use info::*;
use init::init;
pub use settings::*;

const MMAL_CAMERA_PREVIEW_PORT: isize = 0;
const MMAL_CAMERA_VIDEO_PORT: isize = 1;
const MMAL_CAMERA_CAPTURE_PORT: isize = 2;

const PREVIEW_FRAME_RATE_NUM: i32 = 0;
const PREVIEW_FRAME_RATE_DEN: i32 = 1;

/// Video needs at least 2 buffers.
const VIDEO_OUTPUT_BUFFERS_NUM: u32 = 3;

// TODO: what about the rest of these formats?
pub use ffi::MMAL_ENCODING_GIF;
pub use ffi::MMAL_ENCODING_JPEG;
pub use ffi::MMAL_ENCODING_PNG;

pub use ffi::MMAL_ENCODING_OPAQUE;

pub use ffi::MMAL_ENCODING_RGB24;

pub use ffi::MMAL_ENCODING_H264;

// TODO: do something about these:
pub use ffi::MMAL_VIDEO_LEVEL_H264_4;
pub use ffi::MMAL_VIDEO_LEVEL_H264_41;
pub use ffi::MMAL_VIDEO_LEVEL_H264_42;
pub use ffi::MMAL_VIDEO_PROFILE_H264_BASELINE;
pub use ffi::MMAL_VIDEO_PROFILE_H264_HIGH;

struct Userdata {
    pool: NonNull<ffi::MMAL_POOL_T>,
    _guard: Arc<Mutex<()>>,
    sender: SenderKind,
}

pub enum SenderKind {
    SyncSender(mpsc::SyncSender<Option<BufferGuard>>),
    AsyncSender(futures::channel::mpsc::Sender<BufferGuard>),
}

enum ReceiverKind {
    SyncReceiver(mpsc::Receiver<Option<BufferGuard>>),
    AsyncReceiver(futures::channel::mpsc::Receiver<BufferGuard>),
}

/// Guard around a buffer header.
///
/// Releases buffer header when it is dropped.
#[derive(Debug)]
pub struct BufferGuard {
    port: *mut ffi::MMAL_PORT_T,
    buffer: *mut ffi::MMAL_BUFFER_HEADER_T,
    pool: NonNull<ffi::MMAL_POOL_T>,
    frame_end: bool,
}

impl BufferGuard {
    pub fn new(
        port: *mut ffi::MMAL_PORT_T,
        buffer: *mut ffi::MMAL_BUFFER_HEADER_T,
        pool: NonNull<ffi::MMAL_POOL_T>,
        frame_end: bool,
    ) -> BufferGuard {
        BufferGuard {
            port,
            buffer,
            pool,
            frame_end,
        }
    }

    /// Indicates if an image has been captured and this is the end of the image.
    pub fn is_frame_end(&self) -> bool {
        self.frame_end
    }

    /// Creates a slice representing the raw bytes of the image.
    ///
    /// The data buffer is owned by the camera and must be copied to keep it around after the
    /// BufferGuard is dropped.
    pub fn get_bytes(&self) -> &[u8] {
        unsafe {
            let buffer = *self.buffer;
            slice::from_raw_parts(
                buffer.data.offset(buffer.offset as isize),
                buffer.length as usize,
            )
        }
    }
}

impl Drop for BufferGuard {
    /// Unlocks and releases the buffer header. Gets new buffer from pool and passes it to
    /// the camera.
    fn drop(&mut self) {
        unsafe {
            ffi::mmal_buffer_header_mem_unlock(self.buffer);

            // Release buffer back to the pool
            ffi::mmal_buffer_header_release(self.buffer);

            // Get new buffer from the pool and send it to the port (if still open)
            if (*self.port).is_enabled > 0 {
                let mut status = ffi::MMAL_STATUS_T::MMAL_STATUS_MAX;
                let new_buffer: *mut ffi::MMAL_BUFFER_HEADER_T =
                    ffi::mmal_queue_get(self.pool.as_ref().queue);

                if !new_buffer.is_null() {
                    status = ffi::mmal_port_send_buffer(self.port, new_buffer);
                }

                if new_buffer.is_null() || status != MMAL_STATUS_T::MMAL_SUCCESS {
                    #[cfg(feature = "debug")]
                    println!("Unable to return the buffer to the port");
                }
            } else {
                // This might currently cause a hang. The hang is a bug but
                // the port being disabled is not a bug.
                #[cfg(feature = "debug")]
                println!("port disabled: cannot return buffer to disabled port");
            }
        }
    }
}

unsafe impl Send for BufferGuard {}

#[repr(C)]
pub struct SeriousCamera {
    camera: NonNull<ffi::MMAL_COMPONENT_T>,
    enabled: bool,
    camera_port_enabled: bool,
    still_port_enabled: bool,
    pool: Option<NonNull<ffi::MMAL_POOL_T>>,
    mutex: Arc<Mutex<()>>,

    encoder: Option<NonNull<ffi::MMAL_COMPONENT_T>>,
    encoder_created: bool,
    encoder_enabled: bool,
    encoder_control_port_enabled: bool,
    encoder_output_port_enabled: bool,

    connection: Option<NonNull<ffi::MMAL_CONNECTION_T>>,
    connection_created: bool,

    preview: Option<NonNull<ffi::MMAL_COMPONENT_T>>,
    preview_connection: Option<NonNull<ffi::MMAL_CONNECTION_T>>,

    use_encoder: bool,
    is_capturing: bool,
    is_video: bool,
}

unsafe impl Send for SeriousCamera {}

impl SeriousCamera {
    pub fn new() -> Result<SeriousCamera, CameraError> {
        init();
        unsafe {
            let mut camera_ptr = MaybeUninit::uninit();
            let component: *const c_char =
                ffi::MMAL_COMPONENT_DEFAULT_CAMERA.as_ptr() as *const c_char;
            let status = ffi::mmal_component_create(component, camera_ptr.as_mut_ptr());
            match status {
                MMAL_STATUS_T::MMAL_SUCCESS => {
                    let camera_ptr: *mut ffi::MMAL_COMPONENT_T = camera_ptr.assume_init();
                    Ok(SeriousCamera {
                        camera: NonNull::new(camera_ptr).unwrap(),
                        enabled: false,
                        camera_port_enabled: false,
                        pool: None,
                        mutex: Arc::new(Mutex::new(())),
                        still_port_enabled: false,
                        // this is really a hack. ideally these objects wouldn't be structured this way
                        encoder_created: false,
                        encoder_enabled: false,
                        encoder_control_port_enabled: false,
                        encoder_output_port_enabled: false,
                        encoder: None,
                        connection_created: false,
                        connection: None,
                        preview: None,
                        preview_connection: None,
                        use_encoder: false,
                        is_capturing: false,
                        is_video: false,
                    })
                }
                s => Err(MmalError::with_status("Could not create camera".to_owned(), s).into()),
            }
        }
    }

    pub fn set_camera_num(&mut self, num: u8) -> Result<(), CameraError> {
        unsafe {
            let mut param: ffi::MMAL_PARAMETER_INT32_T = mem::zeroed();
            param.hdr.id = ffi::MMAL_PARAMETER_CAMERA_NUM as u32;
            param.hdr.size = mem::size_of::<ffi::MMAL_PARAMETER_INT32_T>() as u32;
            param.value = num as i32;

            let status = ffi::mmal_port_parameter_set(self.camera.as_ref().control, &param.hdr);
            match status {
                MMAL_STATUS_T::MMAL_SUCCESS => Ok(()),
                s => {
                    Err(MmalError::with_status("Unable to set camera number".to_owned(), s).into())
                }
            }
        }
    }

    pub fn create_encoder(&mut self) -> Result<(), CameraError> {
        unsafe {
            let mut encoder_ptr = MaybeUninit::uninit();
            let component: *const c_char =
                ffi::MMAL_COMPONENT_DEFAULT_IMAGE_ENCODER.as_ptr() as *const c_char;
            let status = ffi::mmal_component_create(component, encoder_ptr.as_mut_ptr());
            match status {
                MMAL_STATUS_T::MMAL_SUCCESS => {
                    let encoder_ptr: *mut ffi::MMAL_COMPONENT_T = encoder_ptr.assume_init();
                    self.encoder = Some(NonNull::new(encoder_ptr).unwrap());
                    self.encoder_created = true;
                    Ok(())
                }
                s => Err(MmalError::with_status("Unable to create encoder".to_owned(), s).into()),
            }
        }
    }

    pub fn create_video_encoder(&mut self) -> Result<(), CameraError> {
        self.is_video = true;

        unsafe {
            let mut encoder_ptr = MaybeUninit::uninit();
            let component: *const c_char =
                ffi::MMAL_COMPONENT_DEFAULT_VIDEO_ENCODER.as_ptr() as *const c_char;
            let status = ffi::mmal_component_create(component, encoder_ptr.as_mut_ptr());
            match status {
                MMAL_STATUS_T::MMAL_SUCCESS => {
                    let encoder_ptr: *mut ffi::MMAL_COMPONENT_T = encoder_ptr.assume_init();
                    self.encoder = Some(NonNull::new(encoder_ptr).unwrap());
                    self.encoder_created = true;
                    Ok(())
                }
                s => Err(
                    MmalError::with_status("Unable to create video encoder".to_owned(), s).into(),
                ),
            }
        }
    }

    pub fn connect_encoder(&mut self) -> Result<(), CameraError> {
        unsafe {
            let mut connection_ptr = MaybeUninit::uninit();
            let port = if self.is_video {
                *self.camera.as_ref().output.offset(MMAL_CAMERA_VIDEO_PORT)
            } else {
                *self.camera.as_ref().output.offset(MMAL_CAMERA_CAPTURE_PORT)
            };

            let status = ffi::mmal_connection_create(
                connection_ptr.as_mut_ptr(),
                port,
                *self.encoder.unwrap().as_ref().input.offset(0),
                ffi::MMAL_CONNECTION_FLAG_TUNNELLING
                    | ffi::MMAL_CONNECTION_FLAG_ALLOCATION_ON_INPUT,
            );
            if status != MMAL_STATUS_T::MMAL_SUCCESS {
                return Err(MmalError::with_status(
                    "Unable to create camera->encoder connection".to_owned(),
                    status,
                )
                .into());
            }

            let connection_ptr: *mut ffi::MMAL_CONNECTION_T = connection_ptr.assume_init();
            self.connection = Some(NonNull::new(connection_ptr).unwrap());
            self.connection_created = true;
            let status = ffi::mmal_connection_enable(&mut *connection_ptr);

            match status {
                MMAL_STATUS_T::MMAL_SUCCESS => Ok(()),
                s => Err(MmalError::with_status(
                    "Unable to enable camera->encoder connection".to_owned(),
                    s,
                )
                .into()),
            }
        }
    }

    pub fn enable_control_port(&mut self, get_buffers: bool) -> Result<(), CameraError> {
        unsafe {
            let cb: ffi::MMAL_PORT_BH_CB_T = if get_buffers {
                Some(camera_buffer_callback)
            } else {
                Some(camera_control_callback)
            };
            let status = ffi::mmal_port_enable(self.camera.as_ref().control, cb);
            match status {
                MMAL_STATUS_T::MMAL_SUCCESS => {
                    self.camera_port_enabled = true;
                    Ok(())
                }
                s => Err(
                    MmalError::with_status("Unable to enable control port".to_owned(), s).into(),
                ),
            }
        }
    }

    pub fn enable_encoder_port(&mut self) -> Result<(), CameraError> {
        unsafe {
            let status = ffi::mmal_port_enable(
                *self.encoder.unwrap().as_ref().output.offset(0),
                Some(camera_buffer_callback),
            );
            match status {
                MMAL_STATUS_T::MMAL_SUCCESS => {
                    self.encoder_output_port_enabled = true;
                    Ok(())
                }
                s => Err(
                    MmalError::with_status("Unable to enable encoder port".to_owned(), s).into(),
                ),
            }
        }
    }

    /// Set callback function to be called when there is data from the camera.
    ///
    /// # Safety
    /// This function will be passed to C so you are responsible for it.
    /// Make no assumptions about when this will be called or what thread it will be called from.
    pub unsafe fn set_buffer_callback(&mut self, sender: SenderKind) {
        let port = if self.use_encoder {
            *self.encoder.unwrap().as_ref().output.offset(0)
        } else {
            *self.camera.as_ref().output.offset(MMAL_CAMERA_CAPTURE_PORT)
        };

        let userdata = Userdata {
            pool: self.pool.unwrap(),
            sender,
            _guard: Arc::clone(&self.mutex),
        };

        if !(*port).userdata.is_null() {
            panic!("port.userdata was not null");
        }

        (*port).userdata = Box::into_raw(Box::new(userdata)) as *mut ffi::MMAL_PORT_USERDATA_T;
    }

    pub fn enable_still_port(&mut self) -> Result<u8, ffi::MMAL_STATUS_T::Type> {
        unsafe {
            let status = ffi::mmal_port_enable(
                *self.camera.as_ref().output.offset(2),
                Some(camera_buffer_callback),
            );
            match status {
                MMAL_STATUS_T::MMAL_SUCCESS => {
                    self.still_port_enabled = true;
                    Ok(1)
                }
                e => Err(e),
            }
        }
    }

    pub fn set_camera_params(
        &mut self,
        info: &CameraInfo,
        one_shot_stills: bool,
        framerate: u32,
    ) -> Result<(), CameraError> {
        unsafe {
            let mut cfg: ffi::MMAL_PARAMETER_CAMERA_CONFIG_T = mem::zeroed();
            cfg.hdr.id = ffi::MMAL_PARAMETER_CAMERA_CONFIG as u32;
            cfg.hdr.size = mem::size_of::<ffi::MMAL_PARAMETER_CAMERA_CONFIG_T>() as u32;

            // https://github.com/raspberrypi/userland/blob/master/host_applications/linux/apps/raspicam/RaspiStillYUV.c#L706
            cfg.max_stills_w = info.max_width;
            cfg.max_stills_h = info.max_height;
            cfg.stills_yuv422 = 0;
            cfg.one_shot_stills = if one_shot_stills { 1 } else { 0 };
            cfg.max_preview_video_w = info.max_width;
            cfg.max_preview_video_h = info.max_height;
            cfg.num_preview_video_frames =
                3 + std::cmp::max(0, (framerate as i32 - 30) / 10) as u32;
            cfg.stills_capture_circular_buffer_height = 0;
            cfg.fast_preview_resume = 0;
            cfg.use_stc_timestamp = ffi::MMAL_PARAMETER_CAMERA_CONFIG_TIMESTAMP_MODE_T::MMAL_PARAM_TIMESTAMP_MODE_RESET_STC;

            let status = ffi::mmal_port_parameter_set(self.camera.as_ref().control, &cfg.hdr);
            match status {
                MMAL_STATUS_T::MMAL_SUCCESS => Ok(()),
                s => Err(MmalError::with_status(
                    "Unable to set control port parmaeter".to_owned(),
                    s,
                )
                .into()),
            }
        }
    }

    pub fn set_video_camera_format(
        &mut self,
        settings: &CameraSettings,
    ) -> Result<(), CameraError> {
        unsafe {
            self.use_encoder = settings.use_encoder;
            let encoding = settings.encoding;

            let output = self.camera.as_ref().output;
            let output_num = self.camera.as_ref().output_num;
            assert_eq!(output_num, 3, "Expected camera to have 3 outputs");

            let preview_port_ptr =
                *(output.offset(MMAL_CAMERA_PREVIEW_PORT) as *mut *mut ffi::MMAL_PORT_T);
            let video_port_ptr =
                *(output.offset(MMAL_CAMERA_VIDEO_PORT) as *mut *mut ffi::MMAL_PORT_T);
            let still_port_ptr =
                *(output.offset(MMAL_CAMERA_CAPTURE_PORT) as *mut *mut ffi::MMAL_PORT_T);
            let preview_port = *preview_port_ptr;
            let video_port = *video_port_ptr;
            let still_port = *still_port_ptr;

            let control = self.camera.as_ref().control;

            // TODO:
            //raspicamcontrol_set_all_parameters(camera, &state->camera_parameters);

            let status =
                ffi::mmal_port_parameter_set_uint32(control, ffi::MMAL_PARAMETER_ISO, settings.iso);
            if status != MMAL_STATUS_T::MMAL_SUCCESS {
                return Err(MmalError::with_status("Unable to set ISO".to_owned(), status).into());
            }

            let mut format = preview_port.format;

            (*format).encoding = ffi::MMAL_ENCODING_OPAQUE;
            (*format).encoding_variant = ffi::MMAL_ENCODING_I420;

            // TODO: MMAL_PARAMETER_FPS_RANGE
            // TODO: dynamic frame rate

            // es = elementary stream
            let mut es = (*format).es;

            // Use same dimensions as the video
            (*es).video.width = ffi::vcos_align_up(settings.width, 32);
            (*es).video.height = ffi::vcos_align_up(settings.height, 16);
            (*es).video.crop.x = 0;
            (*es).video.crop.y = 0;
            (*es).video.crop.width = settings.width as i32;
            (*es).video.crop.height = settings.height as i32;
            (*es).video.frame_rate.num = settings.framerate as i32;
            (*es).video.frame_rate.den = PREVIEW_FRAME_RATE_DEN;

            let mut status = ffi::mmal_port_format_commit(preview_port_ptr);

            if status != MMAL_STATUS_T::MMAL_SUCCESS {
                return Err(MmalError::with_status(
                    "Unable to set preview port format".to_owned(),
                    status,
                )
                .into());
            }

            format = video_port.format;

            (*format).encoding = ffi::MMAL_ENCODING_OPAQUE;
            (*format).encoding_variant = ffi::MMAL_ENCODING_I420;

            es = (*format).es;

            // This should be a copy of the above.
            // Note that the format copy function doesn't seem to copy everything???
            (*es).video.width = ffi::vcos_align_up(settings.width, 32);
            (*es).video.height = ffi::vcos_align_up(settings.height, 16);
            (*es).video.crop.x = 0;
            (*es).video.crop.y = 0;
            (*es).video.crop.width = settings.width as i32;
            (*es).video.crop.height = settings.height as i32;
            (*es).video.frame_rate.num = settings.framerate as i32;
            (*es).video.frame_rate.den = PREVIEW_FRAME_RATE_DEN;

            if video_port.buffer_num < VIDEO_OUTPUT_BUFFERS_NUM {
                (*video_port_ptr).buffer_num = VIDEO_OUTPUT_BUFFERS_NUM;
            }
            status = ffi::mmal_port_format_commit(video_port_ptr);

            if status != MMAL_STATUS_T::MMAL_SUCCESS {
                return Err(MmalError::with_status(
                    "Unable to set video port format".to_owned(),
                    status,
                )
                .into());
            }

            format = still_port.format;

            (*format).encoding = ffi::MMAL_ENCODING_OPAQUE;
            (*format).encoding_variant = ffi::MMAL_ENCODING_I420;

            es = (*format).es;

            (*es).video.width = ffi::vcos_align_up(settings.width, 32);
            (*es).video.height = ffi::vcos_align_up(settings.height, 16);
            (*es).video.crop.x = 0;
            (*es).video.crop.y = 0;
            (*es).video.crop.width = settings.width as i32;
            (*es).video.crop.height = settings.height as i32;
            (*es).video.frame_rate.num = 0;
            (*es).video.frame_rate.den = 1;

            // TODO: should this be before or after the commit?
            if still_port.buffer_size < still_port.buffer_size_min {
                (*still_port_ptr).buffer_size = still_port.buffer_size_min;
            }

            (*still_port_ptr).buffer_num = still_port.buffer_num_recommended;

            if still_port.buffer_num < VIDEO_OUTPUT_BUFFERS_NUM {
                (*still_port_ptr).buffer_num = VIDEO_OUTPUT_BUFFERS_NUM;
            }

            status = ffi::mmal_port_format_commit(still_port_ptr);
            if status != MMAL_STATUS_T::MMAL_SUCCESS {
                return Err(MmalError::with_status(
                    "Unable to set still port format".to_owned(),
                    status,
                )
                .into());
            }

            if !self.use_encoder {
                return Ok(());
            }

            let encoder_in_port_ptr =
                *(self.encoder.unwrap().as_ref().input.offset(0) as *mut *mut ffi::MMAL_PORT_T);
            let encoder_out_port_ptr =
                *(self.encoder.unwrap().as_ref().output.offset(0) as *mut *mut ffi::MMAL_PORT_T);
            let encoder_in_port = *encoder_in_port_ptr;
            let encoder_out_port = *encoder_out_port_ptr;

            (*(*encoder_out_port.format).es).video.frame_rate.num = 1_966_080;

            // We want same format on input and output
            ffi::mmal_format_copy(encoder_out_port.format, encoder_in_port.format);

            format = encoder_out_port.format;
            (*format).encoding = encoding;
            (*format).bitrate = 17_000_000;

            es = (*format).es;

            // We need to set the frame rate on output to 0, to ensure it gets
            // updated correctly from the input framerate when port connected
            (*es).video.frame_rate.num = 1_966_080;
            (*es).video.frame_rate.den = 1;
            (*es).video.height = 1080;

            if settings.is_video() {
                (*encoder_out_port_ptr).buffer_size = encoder_out_port.buffer_size_recommended;
            } else {
                (*encoder_out_port_ptr).buffer_size = 256 << 10
            }
            if encoder_out_port.buffer_size < encoder_out_port.buffer_size_min {
                (*encoder_out_port_ptr).buffer_size = encoder_out_port.buffer_size_min;
            }

            (*encoder_out_port_ptr).buffer_num = encoder_out_port.buffer_num_recommended;

            status = ffi::mmal_port_format_commit(encoder_out_port_ptr);
            if status != MMAL_STATUS_T::MMAL_SUCCESS {
                return Err(MmalError::with_status(
                    "Unable to set encoder output port format".to_owned(),
                    status,
                )
                .into());
            }

            if encoding == ffi::MMAL_ENCODING_JPEG || encoding == ffi::MMAL_ENCODING_MJPEG {
                // Set the JPEG quality level
                status = ffi::mmal_port_parameter_set_uint32(
                    encoder_out_port_ptr,
                    ffi::MMAL_PARAMETER_JPEG_Q_FACTOR,
                    90,
                );
                if status != MMAL_STATUS_T::MMAL_SUCCESS {
                    return Err(MmalError::with_status(
                        "Unable to set JPEG quality".to_owned(),
                        status,
                    )
                    .into());
                }

                // Set the JPEG restart interval
                status = ffi::mmal_port_parameter_set_uint32(
                    encoder_out_port_ptr,
                    ffi::MMAL_PARAMETER_JPEG_RESTART_INTERVAL,
                    0,
                );
                if status != MMAL_STATUS_T::MMAL_SUCCESS {
                    return Err(MmalError::with_status(
                        "Unable to set JPEG restart interval".to_owned(),
                        status,
                    )
                    .into());
                }
            }

            // Various h264 settings
            if encoding == ffi::MMAL_ENCODING_H264 {
                self.set_h264_settings(encoder_out_port_ptr, &settings)?;
            }

            Ok(())
        }
    }

    fn set_h264_settings(
        &mut self,
        encoder_out_port_ptr: *mut ffi::MMAL_PORT_T,
        settings: &CameraSettings,
    ) -> Result<(), CameraError> {
        unsafe {
            let mut param: ffi::MMAL_PARAMETER_VIDEO_PROFILE_T = mem::zeroed();
            param.hdr.id = ffi::MMAL_PARAMETER_PROFILE as u32;
            param.hdr.size = mem::size_of::<ffi::MMAL_PARAMETER_VIDEO_PROFILE_T>() as u32;

            param.profile[0].profile = settings.video_profile;
            param.profile[0].level = settings.video_level;

            let status = ffi::mmal_port_parameter_set(encoder_out_port_ptr, &param.hdr);
            if status != MMAL_STATUS_T::MMAL_SUCCESS {
                return Err(MmalError::with_status(
                    "Unable to set h264 settings".to_owned(),
                    status,
                )
                .into());
            }

            Ok(())

            // TODO: Check if there are enough macroblocks somewhere

            // TODO: more H264 encoding settings
            // eg MMAL_PARAMETER_INTRAPERIOD, MMAL_PARAMETER_MB_ROWS_PER_SLICE, MMAL_PARAMETER_VIDEO_ENCODE_INITIAL_QUANT, MMAL_PARAMETER_VIDEO_ENCODE_MIN_QUANT, MMAL_PARAMETER_VIDEO_ENCODE_MAX_QUANT
            // MMAL_PARAMETER_VIDEO_IMMUTABLE_INPUT, MMAL_PARAMETER_VIDEO_ENCODE_INLINE_HEADER, MMAL_PARAMETER_VIDEO_ENCODE_SPS_TIMING, MMAL_PARAMETER_VIDEO_ENCODE_INLINE_VECTORS, MMAL_PARAMETER_VIDEO_INTRA_REFRESH_T
        }
    }

    pub fn set_camera_format(&mut self, settings: &CameraSettings) -> Result<(), CameraError> {
        unsafe {
            self.use_encoder = settings.use_encoder;
            let mut encoding = settings.encoding;

            let output = self.camera.as_ref().output;
            let output_num = self.camera.as_ref().output_num;
            assert_eq!(output_num, 3, "Expected camera to have 3 outputs");

            let preview_port_ptr =
                *(output.offset(MMAL_CAMERA_PREVIEW_PORT) as *mut *mut ffi::MMAL_PORT_T);
            let video_port_ptr =
                *(output.offset(MMAL_CAMERA_VIDEO_PORT) as *mut *mut ffi::MMAL_PORT_T);
            let still_port_ptr =
                *(output.offset(MMAL_CAMERA_CAPTURE_PORT) as *mut *mut ffi::MMAL_PORT_T);
            let preview_port = *preview_port_ptr;
            let mut video_port = *video_port_ptr;
            let mut still_port = *still_port_ptr;

            // On firmware prior to June 2016, camera and video_splitter
            // had BGR24 and RGB24 support reversed.
            if encoding == ffi::MMAL_ENCODING_RGB24 || encoding == ffi::MMAL_ENCODING_BGR24 {
                encoding = if ffi::mmal_util_rgb_order_fixed(still_port_ptr) == 1 {
                    ffi::MMAL_ENCODING_RGB24
                } else {
                    ffi::MMAL_ENCODING_BGR24
                };
            }

            let control = self.camera.as_ref().control;

            // TODO:
            //raspicamcontrol_set_all_parameters(camera, &state->camera_parameters);

            let status =
                ffi::mmal_port_parameter_set_uint32(control, ffi::MMAL_PARAMETER_ISO, settings.iso);
            if status != MMAL_STATUS_T::MMAL_SUCCESS {
                return Err(MmalError::with_status("Unable to set ISO".to_owned(), status).into());
            }

            let mut format = preview_port.format;

            if self.use_encoder {
                (*format).encoding = ffi::MMAL_ENCODING_OPAQUE;
            } else {
                (*format).encoding = encoding;
                (*format).encoding_variant = 0; //Irrelevant when not in opaque mode
            }
            // (*format).encoding = ffi::MMAL_ENCODING_OPAQUE;
            // (*format).encoding_variant = ffi::MMAL_ENCODING_I420;

            let mut es = (*format).es;

            // Use a full FOV 4:3 mode
            (*es).video.width = ffi::vcos_align_up(1024, 32);
            (*es).video.height = ffi::vcos_align_up(768, 16);
            (*es).video.crop.x = 0;
            (*es).video.crop.y = 0;
            (*es).video.crop.width = 1024;
            (*es).video.crop.height = 768;
            (*es).video.frame_rate.num = PREVIEW_FRAME_RATE_NUM;
            (*es).video.frame_rate.den = PREVIEW_FRAME_RATE_DEN;

            let mut status = ffi::mmal_port_format_commit(preview_port_ptr);

            if status != MMAL_STATUS_T::MMAL_SUCCESS {
                return Err(MmalError::with_status(
                    "Unable to set preview port format".to_owned(),
                    status,
                )
                .into());
            }

            if video_port.buffer_num < VIDEO_OUTPUT_BUFFERS_NUM {
                video_port.buffer_num = VIDEO_OUTPUT_BUFFERS_NUM;
            }

            // Set the same format on the video port (which we don't use here)
            ffi::mmal_format_full_copy(video_port.format, preview_port.format);
            status = ffi::mmal_port_format_commit(video_port_ptr);

            if status != MMAL_STATUS_T::MMAL_SUCCESS {
                return Err(MmalError::with_status(
                    "Unable to set video port format".to_owned(),
                    status,
                )
                .into());
            }

            format = still_port.format;

            // https://github.com/raspberrypi/userland/blob/master/host_applications/linux/apps/raspicam/RaspiStillYUV.c#L799

            if self.use_encoder {
                (*format).encoding = ffi::MMAL_ENCODING_OPAQUE;
            } else {
                (*format).encoding = encoding;
                (*format).encoding_variant = 0; //Irrelevant when not in opaque mode
            }

            // (*still_port.format).encoding = ffi::MMAL_ENCODING_JPEG;
            // (*still_port.format).encoding_variant = ffi::MMAL_ENCODING_JPEG;

            // (*format).encoding = ffi::MMAL_ENCODING_I420;
            // (*format).encoding_variant = ffi::MMAL_ENCODING_I420;
            // (*format).encoding = ffi::MMAL_ENCODING_OPAQUE;
            // (*format).encoding_variant = ffi::MMAL_ENCODING_I420;

            // es = elementary stream
            es = (*format).es;

            (*es).video.width = ffi::vcos_align_up(settings.width, 32);
            (*es).video.height = ffi::vcos_align_up(settings.height, 16);
            (*es).video.crop.x = 0;
            (*es).video.crop.y = 0;
            (*es).video.crop.width = settings.width as i32;
            (*es).video.crop.height = settings.height as i32;
            (*es).video.frame_rate.num = 0; //STILLS_FRAME_RATE_NUM;
            (*es).video.frame_rate.den = 1; //STILLS_FRAME_RATE_DEN;

            // TODO: should this be before or after the commit?
            if still_port.buffer_size < still_port.buffer_size_min {
                still_port.buffer_size = still_port.buffer_size_min;
            }

            still_port.buffer_num = still_port.buffer_num_recommended;

            let enable_zero_copy = if settings.zero_copy {
                ffi::MMAL_TRUE
            } else {
                ffi::MMAL_FALSE
            };
            status = ffi::mmal_port_parameter_set_boolean(
                video_port_ptr,
                ffi::MMAL_PARAMETER_ZERO_COPY as u32,
                enable_zero_copy as i32,
            );

            if status != MMAL_STATUS_T::MMAL_SUCCESS {
                return Err(MmalError::with_status(
                    format!("Unable to set zero copy to {}", settings.zero_copy),
                    status,
                )
                .into());
            }

            status = ffi::mmal_port_format_commit(still_port_ptr);
            if status != MMAL_STATUS_T::MMAL_SUCCESS {
                return Err(MmalError::with_status(
                    "Unable to set still port format".to_owned(),
                    status,
                )
                .into());
            }

            if !self.use_encoder {
                return Ok(());
            }

            let encoder_in_port_ptr =
                *(self.encoder.unwrap().as_ref().input.offset(0) as *mut *mut ffi::MMAL_PORT_T);
            let encoder_out_port_ptr =
                *(self.encoder.unwrap().as_ref().output.offset(0) as *mut *mut ffi::MMAL_PORT_T);
            let encoder_in_port = *encoder_in_port_ptr;
            let mut encoder_out_port = *encoder_out_port_ptr;

            // We want same format on input and output
            ffi::mmal_format_copy(encoder_out_port.format, encoder_in_port.format);

            format = encoder_out_port.format;
            (*format).encoding = encoding;

            encoder_out_port.buffer_size = encoder_out_port.buffer_size_recommended;
            if encoder_out_port.buffer_size < encoder_out_port.buffer_size_min {
                encoder_out_port.buffer_size = encoder_out_port.buffer_size_min;
            }

            encoder_out_port.buffer_num = encoder_out_port.buffer_num_recommended;
            if encoder_out_port.buffer_num < encoder_out_port.buffer_num_min {
                encoder_out_port.buffer_num = encoder_out_port.buffer_num_min;
            }

            status = ffi::mmal_port_format_commit(encoder_out_port_ptr);
            if status != MMAL_STATUS_T::MMAL_SUCCESS {
                return Err(MmalError::with_status(
                    "Unable to set encoder output port format".to_owned(),
                    status,
                )
                .into());
            }

            if encoding == ffi::MMAL_ENCODING_JPEG || encoding == ffi::MMAL_ENCODING_MJPEG {
                // Set the JPEG quality level
                status = ffi::mmal_port_parameter_set_uint32(
                    encoder_out_port_ptr,
                    ffi::MMAL_PARAMETER_JPEG_Q_FACTOR,
                    90,
                );
                if status != MMAL_STATUS_T::MMAL_SUCCESS {
                    return Err(MmalError::with_status(
                        "Unable to set JPEG quality".to_owned(),
                        status,
                    )
                    .into());
                }

                // Set the JPEG restart interval
                status = ffi::mmal_port_parameter_set_uint32(
                    encoder_out_port_ptr,
                    ffi::MMAL_PARAMETER_JPEG_RESTART_INTERVAL,
                    0,
                );
                if status != MMAL_STATUS_T::MMAL_SUCCESS {
                    return Err(MmalError::with_status(
                        "Unable to set JPEG restart interval".to_owned(),
                        status,
                    )
                    .into());
                }
            }

            // TODO: thumbnails
            // https://github.com/raspberrypi/userland/blob/master/host_applications/linux/apps/raspicam/RaspiStill.c#L1290

            Ok(())
        }
    }

    pub fn enable(&mut self) -> Result<(), CameraError> {
        unsafe {
            let status = ffi::mmal_component_enable(self.camera.as_ptr());
            match status {
                MMAL_STATUS_T::MMAL_SUCCESS => {
                    self.enabled = true;
                    Ok(())
                }
                s => Err(
                    MmalError::with_status("Unable to enable camera component".to_owned(), s)
                        .into(),
                ),
            }
        }
    }

    pub fn enable_encoder(&mut self) -> Result<(), CameraError> {
        unsafe {
            let status = ffi::mmal_port_enable(self.encoder.unwrap().as_ref().control, None);
            match status {
                MMAL_STATUS_T::MMAL_SUCCESS => {
                    self.encoder_control_port_enabled = true;

                    let status = ffi::mmal_component_enable(self.encoder.unwrap().as_ptr());
                    match status {
                        MMAL_STATUS_T::MMAL_SUCCESS => {
                            self.encoder_enabled = true;
                            Ok(())
                        }
                        s => Err(MmalError::with_status(
                            "Unable to enable encoder component".to_owned(),
                            s,
                        )
                        .into()),
                    }
                }
                s => Err(MmalError::with_status(
                    "Unable to enable encoder control port".to_owned(),
                    s,
                )
                .into()),
            }
        }
    }

    pub fn enable_preview(&mut self) -> Result<(), CameraError> {
        unsafe {
            let status = ffi::mmal_component_enable(&mut *self.preview.unwrap().as_ptr());
            match status {
                MMAL_STATUS_T::MMAL_SUCCESS => {
                    // TODO: fix
                    // self.enabled = true;
                    Ok(())
                }
                s => Err(MmalError::with_status("Unable to enable preview".to_owned(), s).into()),
            }
        }
    }

    pub fn create_pool(&mut self) -> Result<(), CameraError> {
        unsafe {
            let port_ptr = if self.use_encoder {
                let output = self.encoder.unwrap().as_ref().output;
                *(output.offset(0) as *mut *mut ffi::MMAL_PORT_T)
            } else {
                let output = self.camera.as_ref().output;
                *(output.offset(MMAL_CAMERA_CAPTURE_PORT) as *mut *mut ffi::MMAL_PORT_T)
            };

            #[cfg(feature = "debug")]
            println!(
                "create pool buffer_num: {}, buffer_size: {}",
                (*port_ptr).buffer_num,
                (*port_ptr).buffer_size
            );

            let pool = ffi::mmal_port_pool_create(
                port_ptr,
                (*port_ptr).buffer_num,
                (*port_ptr).buffer_size,
            );

            if pool.is_null() {
                Err(MmalError::with_status(
                    format!(
                        "Failed to create buffer header pool for camera port {}",
                        CStr::from_ptr((*port_ptr).name).to_string_lossy()
                    ),
                    MMAL_STATUS_T::MMAL_STATUS_MAX, // there is no status here unusually
                )
                .into())
            } else {
                self.pool = Some(NonNull::new(pool).unwrap());
                Ok(())
            }
        }
    }

    pub fn create_preview(&mut self) -> Result<(), CameraError> {
        unsafe {
            // https://github.com/raspberrypi/userland/blob/master/host_applications/linux/apps/raspicam/RaspiPreview.c#L70
            // https://github.com/waveform80/picamera/issues/22
            // and the commit message that closed issue #22
            let mut preview_ptr = MaybeUninit::uninit();
            let name: &[i8; ffi::MMAL_COMPONENT_NULL_SINK.len()] =
                std::mem::transmute(ffi::MMAL_COMPONENT_NULL_SINK);
            let status = ffi::mmal_component_create(name.as_ptr(), preview_ptr.as_mut_ptr());

            match status {
                MMAL_STATUS_T::MMAL_SUCCESS => {
                    let preview_ptr: *mut ffi::MMAL_COMPONENT_T = preview_ptr.assume_init();
                    self.preview = Some(NonNull::new(&mut *preview_ptr).unwrap());
                    Ok(())
                }
                s => Err(MmalError::with_status(
                    "Unable to create null sink for preview".to_owned(),
                    s,
                )
                .into()),
            }
        }
    }

    pub fn connect_preview(&mut self) -> Result<(), CameraError> {
        unsafe {
            let mut connection_ptr = MaybeUninit::uninit();

            let preview_output_ptr = self
                .camera
                .as_ref()
                .output
                .offset(MMAL_CAMERA_PREVIEW_PORT as isize);
            let preview_input_ptr = self.preview.unwrap().as_ref().input.offset(0);

            let status = ffi::mmal_connection_create(
                connection_ptr.as_mut_ptr(),
                *preview_output_ptr,
                *preview_input_ptr,
                ffi::MMAL_CONNECTION_FLAG_TUNNELLING
                    | ffi::MMAL_CONNECTION_FLAG_ALLOCATION_ON_INPUT,
            );

            let connection_ptr: *mut ffi::MMAL_CONNECTION_T = connection_ptr.assume_init();
            match status {
                MMAL_STATUS_T::MMAL_SUCCESS => {
                    self.preview_connection = Some(NonNull::new(connection_ptr).unwrap());
                    Ok(())
                }
                s => Err(
                    MmalError::with_status("Unable to connect preview ports".to_owned(), s).into(),
                ),
            }
        }
    }

    unsafe fn send_buffers(
        &mut self,
        buffer_port_ptr: *mut ffi::MMAL_PORT_T,
    ) -> Result<(), CameraError> {
        let num = ffi::mmal_queue_length(self.pool.unwrap().as_ref().queue as *mut _);
        #[cfg(feature = "debug")]
        println!("got length {}", num);

        #[cfg(feature = "debug")]
        println!(
            "assigning pool of {} buffers size {}",
            (*buffer_port_ptr).buffer_num,
            (*buffer_port_ptr).buffer_size
        );

        for i in 0..num {
            let buffer = ffi::mmal_queue_get(self.pool.unwrap().as_ref().queue);
            #[cfg(feature = "debug")]
            println!("got buffer {}", i);

            if buffer.is_null() {
                return Err(MmalError::with_status(
                    format!("Unable to get a required buffer {} from pool queue", i),
                    MMAL_STATUS_T::MMAL_STATUS_MAX,
                )
                .into());
            } else {
                let status = ffi::mmal_port_send_buffer(buffer_port_ptr, buffer);
                if status != MMAL_STATUS_T::MMAL_SUCCESS {
                    return Err(MmalError::with_status(
                        format!("Unable to send a buffer to camera output port ({})", i),
                        status,
                    )
                    .into());
                }
            }
        }

        Ok(())
    }

    fn do_take(
        &mut self,
        buffer_port_ptr: &mut *mut ffi::MMAL_PORT_T,
        is_async: bool,
    ) -> Result<ReceiverKind, CameraError> {
        unsafe {
            let mut status = ffi::mmal_port_parameter_set_uint32(
                self.camera.as_ref().control,
                ffi::MMAL_PARAMETER_SHUTTER_SPEED as u32,
                0, // 0 = auto
            );

            if status != ffi::MMAL_STATUS_T::MMAL_SUCCESS {
                return Err(MmalError::with_status(
                    "Unable to set shutter speed".to_owned(),
                    status,
                )
                .into());
            }

            if self.use_encoder {
                if !self.encoder_output_port_enabled {
                    self.enable_encoder_port().unwrap();
                }
            } else {
                if !self.still_port_enabled {
                    self.enable_still_port().unwrap();
                }
            }

            let output = self.camera.as_ref().output;

            let camera_port_ptr = if self.is_video {
                *(output.offset(MMAL_CAMERA_VIDEO_PORT) as *mut *mut ffi::MMAL_PORT_T)
            } else {
                *(output.offset(MMAL_CAMERA_CAPTURE_PORT) as *mut *mut ffi::MMAL_PORT_T)
            };

            if self.use_encoder {
                let encoder_out_port_ptr =
                    *(self.encoder.unwrap().as_ref().output as *mut *mut ffi::MMAL_PORT_T);
                *buffer_port_ptr = encoder_out_port_ptr;
            } else {
                *buffer_port_ptr = camera_port_ptr;
            }

            let (sender, receiver) = if is_async {
                let (sender, receiver) = futures::channel::mpsc::channel(0);
                (
                    SenderKind::AsyncSender(sender),
                    ReceiverKind::AsyncReceiver(receiver),
                )
            } else {
                let (sender, receiver) = mpsc::sync_channel(0);
                (
                    SenderKind::SyncSender(sender),
                    ReceiverKind::SyncReceiver(receiver),
                )
            };

            self.set_buffer_callback(sender);

            // Send all the buffers to the camera output port
            self.send_buffers(*buffer_port_ptr)?;

            status = ffi::mmal_port_parameter_set_boolean(
                camera_port_ptr,
                ffi::MMAL_PARAMETER_CAPTURE as u32,
                1,
            );

            // if self.use_encoder {
            //     status = ffi::mmal_port_parameter_set_boolean(buffer_port_ptr, ffi::MMAL_PARAMETER_EXIF_DISABLE, 1);
            // }

            match status {
                MMAL_STATUS_T::MMAL_SUCCESS => {
                    #[cfg(feature = "debug")]
                    println!("Started capture");
                    self.is_capturing = true;

                    Ok(receiver)
                }
                s => Err(MmalError::with_status(
                    "Unable to set camera capture boolean".to_owned(),
                    s,
                )
                .into()),
            }
        }
    }

    pub fn take(&mut self) -> Result<mpsc::Receiver<Option<BufferGuard>>, CameraError> {
        unsafe {
            self.mutex.raw().lock();
        }

        let mut buffer_port_ptr = ptr::null_mut();
        let mutex = Arc::clone(&self.mutex);

        defer_on_unwind! {{
            unsafe { mutex.force_unlock() };
        }}

        self.do_take(&mut buffer_port_ptr, false)
            .map_err(|e| {
                unsafe {
                    if !buffer_port_ptr.is_null() && !(*buffer_port_ptr).userdata.is_null() {
                        drop_port_userdata(buffer_port_ptr);
                    }
                    self.mutex.force_unlock();
                }
                e
            })
            .map(|receiver| match receiver {
                ReceiverKind::SyncReceiver(receiver) => receiver,
                ReceiverKind::AsyncReceiver(_) => unreachable!(),
            })
    }

    pub fn take_async(
        &mut self,
    ) -> Result<futures::channel::mpsc::Receiver<BufferGuard>, CameraError> {
        unsafe {
            self.mutex.raw().lock();
        }

        let mut buffer_port_ptr = ptr::null_mut();
        let mutex = Arc::clone(&self.mutex);

        defer_on_unwind! {{
            unsafe { mutex.force_unlock() };
        }}

        self.do_take(&mut buffer_port_ptr, true)
            .map_err(|e| {
                unsafe {
                    if buffer_port_ptr.is_null() && (*buffer_port_ptr).userdata.is_null() {
                        drop_port_userdata(buffer_port_ptr);
                    }
                    self.mutex.force_unlock();
                }
                e
            })
            .map(|receiver| match receiver {
                ReceiverKind::AsyncReceiver(receiver) => receiver,
                ReceiverKind::SyncReceiver(_) => unreachable!(),
            })
    }

    /// Stop capturing video or images.
    ///
    /// # Safety
    ///
    /// This function is always safe to call, even if you are not capturing.
    pub fn stop_capturing(&mut self) {
        if !self.is_capturing {
            return;
        }

        let offset = if self.is_video {
            MMAL_CAMERA_VIDEO_PORT
        } else {
            MMAL_CAMERA_CAPTURE_PORT
        };

        unsafe {
            let port_ptr =
                *(self.camera.as_ref().output.offset(offset) as *mut *mut ffi::MMAL_PORT_T);
            ffi::mmal_port_parameter_set_boolean(port_ptr, ffi::MMAL_PARAMETER_CAPTURE as u32, 0);
        }

        self.is_capturing = false;
        #[cfg(feature = "debug")]
        println!("stopped capturing");
    }
}

#[allow(clippy::let_unit_value)]
unsafe extern "C" fn camera_buffer_callback(
    port: *mut ffi::MMAL_PORT_T,
    buffer: *mut ffi::MMAL_BUFFER_HEADER_T,
) {
    let bytes_to_write = (*buffer).length;
    #[allow(clippy::cast_ptr_alignment)]
    let pdata_ptr: *mut Userdata = (*port).userdata as *mut Userdata;
    let mut frame_end = false;

    #[cfg(feature = "debug")]
    println!(
        "camera_buffer_callback() port name: {:?} buffer length: {} flags: {}",
        CStr::from_ptr((*port).name),
        bytes_to_write,
        (*buffer).flags
    );

    // for video, first we have flags 4132 then 4108. Possibly a 3rd time with 4100.
    // 4132 =
    // pub const MMAL_BUFFER_HEADER_FLAG_NAL_END: u32 = 4096;
    // pub const MMAL_BUFFER_HEADER_FLAG_CONFIG: u32 = 32;
    // pub const MMAL_BUFFER_HEADER_FLAG_FRAME_END: u32 = 4;
    //
    // 4108 =
    // pub const MMAL_BUFFER_HEADER_FLAG_NAL_END: u32 = 4096;
    // pub const MMAL_BUFFER_HEADER_FLAG_KEYFRAME: u32 = 8;
    // pub const MMAL_BUFFER_HEADER_FLAG_FRAME_END: u32 = 4;
    //
    // 4100 =
    // pub const MMAL_BUFFER_HEADER_FLAG_NAL_END: u32 = 4096;
    // pub const MMAL_BUFFER_HEADER_FLAG_FRAME_END: u32 = 4;

    if !pdata_ptr.is_null() {
        let userdata: &mut Userdata = &mut *pdata_ptr;

        // Check end of frame or error
        if ((*buffer).flags
            & (ffi::MMAL_BUFFER_HEADER_FLAG_FRAME_END
                | ffi::MMAL_BUFFER_HEADER_FLAG_TRANSMISSION_FAILED))
            > 0
        {
            frame_end = true;
        }

        if bytes_to_write > 0 {
            ffi::mmal_buffer_header_mem_lock(buffer);

            match &mut userdata.sender {
                SenderKind::AsyncSender(sender) => {
                    sender
                        .try_send(BufferGuard::new(port, buffer, userdata.pool, frame_end))
                        .unwrap();
                }
                SenderKind::SyncSender(sender) => {
                    let result = sender.send(Some(BufferGuard::new(
                        port,
                        buffer,
                        userdata.pool,
                        frame_end,
                    )));
                    if let Err(_err) = result {
                        #[cfg(feature = "debug")]
                        println!("Got err sending data to channel: {:?}", _err);
                    }
                }
            }
        } else {
            // Release buffer back to the pool
            ffi::mmal_buffer_header_release(buffer);

            match &mut userdata.sender {
                SenderKind::AsyncSender(sender) => sender.close_channel(),
                SenderKind::SyncSender(sender) => {
                    if let Err(_err) = sender.send(None) {
                        #[cfg(feature = "debug")]
                        println!("Got err sending None to channel: {}", _err);
                    }
                }
            }

            if !(*port).userdata.is_null() {
                drop_port_userdata(port);
            }

            // Get new buffer from the pool and send it to the port (if still open)
            if (*port).is_enabled > 0 {
                let mut status = ffi::MMAL_STATUS_T::MMAL_STATUS_MAX;
                let new_buffer: *mut ffi::MMAL_BUFFER_HEADER_T =
                    ffi::mmal_queue_get(userdata.pool.as_ref().queue);

                if !new_buffer.is_null() {
                    status = ffi::mmal_port_send_buffer(port, new_buffer);
                }

                if new_buffer.is_null() || status != MMAL_STATUS_T::MMAL_SUCCESS {
                    #[cfg(feature = "debug")]
                    println!("Unable to return the buffer to the port");
                }
            }
        }
    } else {
        #[cfg(feature = "debug")]
        println!("Received a camera still buffer callback with no state");

        // Release buffer back to the pool
        ffi::mmal_buffer_header_release(buffer);
    }
}

#[allow(clippy::if_same_then_else)]
unsafe extern "C" fn camera_control_callback(
    _port: *mut ffi::MMAL_PORT_T,
    buffer: *mut ffi::MMAL_BUFFER_HEADER_T,
) {
    // https://github.com/raspberrypi/userland/blob/master/host_applications/linux/apps/raspicam/RaspiStillYUV.c#L525

    #[cfg(feature = "debug")]
    println!("Camera control callback cmd=0x{:08x}", (*buffer).cmd);

    if (*buffer).cmd == ffi::MMAL_EVENT_PARAMETER_CHANGED {
        #[allow(clippy::cast_ptr_alignment)]
        let param: *mut ffi::MMAL_EVENT_PARAMETER_CHANGED_T =
            (*buffer).data as *mut ffi::MMAL_EVENT_PARAMETER_CHANGED_T;
        if (*param).hdr.id == (ffi::MMAL_PARAMETER_CAMERA_SETTINGS as u32) {
            let settings_ptr: *mut ffi::MMAL_PARAMETER_CAMERA_SETTINGS_T =
                param as *mut ffi::MMAL_PARAMETER_CAMERA_SETTINGS_T;
            let _settings: ffi::MMAL_PARAMETER_CAMERA_SETTINGS_T = *settings_ptr;
            #[cfg(feature = "debug")]
            println!(
                "Exposure now {}, analog gain {}/{}, digital gain {}/{}",
                _settings.exposure,
                _settings.analog_gain.num,
                _settings.analog_gain.den,
                _settings.digital_gain.num,
                _settings.digital_gain.den
            );
            #[cfg(feature = "debug")]
            println!(
                "AWB R={}/{}, B={}/{}",
                _settings.awb_red_gain.num,
                _settings.awb_red_gain.den,
                _settings.awb_blue_gain.num,
                _settings.awb_blue_gain.den
            );
        }
    } else if (*buffer).cmd == ffi::MMAL_EVENT_ERROR {
        #[cfg(feature = "debug")]
        println!(
            "No data received from sensor. Check all connections, including the Sunny one on the camera board"
        );
    } else {
        #[cfg(feature = "debug")]
        println!(
            "Received unexpected camera control callback event, {:08x}",
            (*buffer).cmd
        );
    }

    ffi::mmal_buffer_header_release(buffer);
}

impl Drop for SeriousCamera {
    fn drop(&mut self) {
        unsafe {
            let was_capturing = self.is_capturing;
            self.stop_capturing();

            if self.encoder_output_port_enabled {
                let port = *self.encoder.unwrap().as_ref().output.offset(0);
                ffi::mmal_port_disable(port);
                #[cfg(feature = "debug")]
                println!("encoder output port disabled");
            }

            if was_capturing && !self.use_encoder {
                if self.is_video {
                    ffi::mmal_port_disable(
                        *(self.camera.as_ref().output.offset(MMAL_CAMERA_VIDEO_PORT)),
                    );
                    #[cfg(feature = "debug")]
                    println!("camera video port port disabled");
                } else {
                    ffi::mmal_port_disable(
                        *(self.camera.as_ref().output.offset(MMAL_CAMERA_CAPTURE_PORT)),
                    );
                    #[cfg(feature = "debug")]
                    println!("camera still port port disabled");
                }
            }

            if self.camera_port_enabled {
                ffi::mmal_port_disable(self.camera.as_ref().control);
                #[cfg(feature = "debug")]
                println!("camera control port disabled");
            }
            if self.encoder_control_port_enabled {
                ffi::mmal_port_disable(self.encoder.unwrap().as_ref().control);
                #[cfg(feature = "debug")]
                println!("encoder control port disabled");
            }

            if self.connection_created {
                ffi::mmal_connection_disable(self.connection.unwrap().as_ptr());
                ffi::mmal_connection_destroy(self.connection.unwrap().as_ptr());
            }

            if self.encoder_enabled {
                ffi::mmal_component_disable(self.encoder.unwrap().as_ptr());
                #[cfg(feature = "debug")]
                println!("encoder disabled");
            }
            if self.enabled {
                ffi::mmal_component_disable(self.camera.as_ptr());
                #[cfg(feature = "debug")]
                println!("camera disabled");
            }
<<<<<<< HEAD
            if self.encoder_output_port_enabled {
                ffi::mmal_port_disable(*self.encoder.unwrap().as_ref().output.offset(0));
                #[cfg(feature = "debug")]
                println!("encoder output port disabled");
            }
            if self.encoder_control_port_enabled {
                ffi::mmal_port_disable(self.encoder.unwrap().as_ref().control);
                #[cfg(feature = "debug")]
                println!("encoder control port disabled");
            }
            if self.camera_port_enabled {
                ffi::mmal_port_disable(self.camera.as_ref().control);
                #[cfg(feature = "debug")]
                println!("camera port disabled");
            }
            if self.still_port_enabled {
                ffi::mmal_port_disable(*self.camera.as_ref().output.offset(2));
                #[cfg(feature = "debug")]
                println!("still port disabled");
            }
            if self.preview_connection.is_some() {
                ffi::mmal_connection_disable(self.preview_connection.unwrap().as_ptr());
                ffi::mmal_connection_destroy(self.preview_connection.unwrap().as_ptr());
                #[cfg(feature = "debug")]
                println!("preview connection destroyed");
            }
            if self.preview.is_some() {
                ffi::mmal_component_disable(self.preview.unwrap().as_ptr());
                ffi::mmal_component_destroy(self.preview.unwrap().as_ptr());
                #[cfg(feature = "debug")]
                println!("preview destroyed");
            }
            if self.pool.is_some() {
                let port_ptr = if self.use_encoder {
                    let output = self.encoder.unwrap().as_ref().output;
                    *(output.offset(0) as *mut *mut ffi::MMAL_PORT_T)
                } else {
                    let output = self.camera.as_ref().output;
                    *(output.offset(MMAL_CAMERA_CAPTURE_PORT) as *mut *mut ffi::MMAL_PORT_T)
                };
                // port doesn't need to be disabled because it is already
                // previously disabled in previous if statements
                ffi::mmal_port_pool_destroy(port_ptr, self.pool.unwrap().as_ptr());
                #[cfg(feature = "debug")]
                println!("pool destroyed");
            }
=======
>>>>>>> 9eac89b8

            ffi::mmal_component_destroy(self.camera.as_ptr());
            #[cfg(feature = "debug")]
            println!("camera destroyed");
            if self.encoder_created {
                ffi::mmal_component_destroy(self.encoder.unwrap().as_ptr());
                #[cfg(feature = "debug")]
                println!("encoder destroyed");
            }
        }
    }
}

/// A simple camera interface for the Raspberry Pi
///
/// # Examples
///
/// ```
/// use rascam::SimpleCamera;
/// use std::fs::File;
/// use std::io::Write;
/// use std::{thread, time};
///
/// let info = rascam::info().unwrap();
/// let mut camera = SimpleCamera::new(info.cameras[0].clone()).unwrap();
/// camera.activate().unwrap();
///
/// let sleep_duration = time::Duration::from_millis(2000);
/// thread::sleep(sleep_duration);
///
/// let b = camera.take_one().unwrap();
/// File::create("image.jpg").unwrap().write_all(&b).unwrap();
/// ```
pub struct SimpleCamera {
    info: CameraInfo,
    serious: SeriousCamera,
    settings: Option<CameraSettings>,
}

impl SimpleCamera {
    pub fn new(info: CameraInfo) -> Result<SimpleCamera, CameraError> {
        let sc = SeriousCamera::new()?;

        Ok(SimpleCamera {
            info,
            serious: sc,
            settings: None,
        })
    }

    pub fn configure(&mut self, mut settings: CameraSettings) {
        if settings.width == 0 {
            settings.width = self.info.max_width;
        }
        if settings.height == 0 {
            settings.height = self.info.max_height;
        }

        self.settings = Some(settings);
    }

    pub fn activate(&mut self) -> Result<(), CameraError> {
        if self.settings.is_none() {
            self.configure(CameraSettings::default());
        }
        let settings = self.settings.as_ref().unwrap();
        let camera = &mut self.serious;

        let one_shot_stills = !settings.is_video();

        camera.set_camera_num(0)?;
        if settings.is_video() {
            camera.create_video_encoder()?;
        } else {
            camera.create_encoder()?;
        }
        camera.enable_control_port(false)?;
        camera.set_camera_params(&self.info, one_shot_stills, settings.framerate)?;

        camera.create_preview()?;

        // camera.set_camera_format(ffi::MMAL_ENCODING_JPEG, self.info.max_width, self.info.max_height, false)?;
        if settings.is_video() {
            camera.set_video_camera_format(settings)?;
        } else {
            camera.set_camera_format(settings)?;
        }

        camera.enable()?;
        camera.enable_encoder()?; // only needed if processing image eg returning jpeg
        camera.create_pool()?;

        camera.connect_preview()?;
        // camera.enable_preview()?;

        camera.connect_encoder()?;

        Ok(())
    }

    /// Captures a single image from the camera synchronously and writes it to the given `Write` trait.
    ///
    /// If there is an error
    pub fn take_one_writer(&mut self, writer: &mut dyn Write) -> Result<(), CameraError> {
        let receiver = self.serious.take()?;

        loop {
            let result = receiver.recv()?;
            match result {
                Some(buf) => {
                    writer.write_all(buf.get_bytes())?;
                    if buf.is_frame_end() {
                        break;
                    }
                }
                None => break,
            }
        }

        Ok(())
    }

    /// Captures a single image from the camera synchronously.
    ///
    /// If successful then returns `Ok` with a `Vec<u8>` containing the bytes of the image.
    pub fn take_one(&mut self) -> Result<Vec<u8>, CameraError> {
        let mut v = Vec::new();
        self.take_one_writer(&mut v)?;
        Ok(v)
    }

    /// Captures a single image from the camera asynchronously.
    ///
    /// Returns a future result where `Ok` contains a `Vec<u8>` containing the bytes of the image.
    pub async fn take_one_async(&mut self) -> Result<Vec<u8>, CameraError> {
        let receiver = self.serious.take_async()?;
        let future = receiver
            .fold(Vec::new(), |mut acc, buf| async move {
                acc.extend(buf.get_bytes());
                acc
            })
            .map(Ok);

        future.await
    }

    /// Starts capturing video and returns an iterator of frames.
    pub fn take_video_frame_writer(
        &mut self,
    ) -> Result<impl std::iter::Iterator<Item = Vec<u8>>, CameraError> {
        let mut frame = Vec::new();
        let receiver = self.serious.take()?;

        Ok(receiver
            .into_iter()
            .take_while(|buf| buf.is_some())
            .filter_map(move |buf| {
                let buf = buf.unwrap();

                frame.extend(buf.get_bytes());
                if buf.is_frame_end() {
                    let result = Some(frame.clone());
                    frame.truncate(0);
                    result
                } else {
                    None
                }
            }))
    }

    /// Stops capturing.
    ///
    /// This is safe to call regardless of if there is any capture in progress.
    pub fn stop(mut self) {
        self.serious.stop_capturing();
    }
}

/// Drops a port's userdata.
///
/// # Safety
///
/// `port.userdata` must be non-null or this will dereference a null pointer.
#[allow(clippy::cast_ptr_alignment)]
pub unsafe fn drop_port_userdata(port: *mut ffi::MMAL_PORT_T) {
    let userdata: Box<Userdata> = Box::from_raw((*port).userdata as *mut Userdata);
    userdata._guard.force_unlock();
    drop(userdata);
    (*port).userdata = ptr::null_mut() as *mut ffi::MMAL_PORT_USERDATA_T;
    #[cfg(feature = "debug")]
    println!(
        "dropped port userdata. port.name: {}",
        CStr::from_ptr((*port).name).to_str().unwrap()
    );
}

trait Sender {
    fn try_send(&mut self, msg: BufferGuard);
}

impl Sender for futures::channel::mpsc::Sender<BufferGuard> {
    fn try_send(&mut self, msg: BufferGuard) {
        futures::channel::mpsc::Sender::try_send(self, msg).unwrap()
    }
}<|MERGE_RESOLUTION|>--- conflicted
+++ resolved
@@ -1507,7 +1507,6 @@
                 #[cfg(feature = "debug")]
                 println!("camera disabled");
             }
-<<<<<<< HEAD
             if self.encoder_output_port_enabled {
                 ffi::mmal_port_disable(*self.encoder.unwrap().as_ref().output.offset(0));
                 #[cfg(feature = "debug")]
@@ -1554,8 +1553,6 @@
                 #[cfg(feature = "debug")]
                 println!("pool destroyed");
             }
-=======
->>>>>>> 9eac89b8
 
             ffi::mmal_component_destroy(self.camera.as_ptr());
             #[cfg(feature = "debug")]
